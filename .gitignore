venv/
data/
.vscode/
*.pyc
<<<<<<< HEAD
**wandb/
=======
*.npz
>>>>>>> 0bc2586b
<|MERGE_RESOLUTION|>--- conflicted
+++ resolved
@@ -2,8 +2,5 @@
 data/
 .vscode/
 *.pyc
-<<<<<<< HEAD
 **wandb/
-=======
-*.npz
->>>>>>> 0bc2586b
+*.npz