import json
from functools import wraps
from pathlib import Path
from typing import Callable, Optional

from jax import Array, lax
from jax.experimental.host_callback import id_tap

import wandb
from pinc.data import REPO_ROOT
from pinc.evaluation import eval_step
from pinc.model import Params, save_model


def log_loss(losses, step: int) -> None:
    loss, (boundary_losses, sample_losses) = losses

    def loss_terms_dict(loss_terms: Array) -> dict[str, float]:
        loss_sdf, loss_grad, loss_G, loss_curl, loss_area = loss_terms
        return {
            "loss_sdf": float(loss_sdf),
            "loss_grad": float(loss_grad),
            "loss_G": float(loss_G),
            "loss_curl": float(loss_curl),
            "loss_area": float(loss_area),
        }
<<<<<<< HEAD
=======

    loss = float(loss)
    loss_sdf, loss_grad, loss_G, loss_curl, loss_area = boundary_losses + sample_losses

    print(f"Losses: {loss:.4f}, {loss_sdf:.3f}, {loss_grad:.3f}, {loss_G:.3f}, {loss_curl:.3f}, {loss_area:.3f}, step: {step:4d}")
    data = {"loss": loss, "boundary_loss": loss_terms_dict(boundary_losses), "sample_loss": loss_terms_dict(sample_losses)}
    wandb.log(data, step=step)
>>>>>>> 5b008fe5

    loss = float(loss)
    loss_sdf, loss_grad, loss_G, loss_curl, loss_area = boundary_losses + sample_losses

    print(f"Losses: {loss:.4f}, {loss_sdf:.3f}, {loss_grad:.3f}, {loss_G:.3f}, {loss_curl:.3f}, {loss_area:.3f}, step: {step:4d}")
    data = {"loss": loss, "boundary_loss": loss_terms_dict(boundary_losses), "sample_loss": loss_terms_dict(sample_losses)}
    wandb.log(data, step=step)


def log_eval(params, step, points, normals, static, max_coord, center_point, ground_truth_mesh, scan_mesh, n_eval_samples):
    metrics = eval_step(params, points, normals, static, max_coord, center_point, ground_truth_mesh, scan_mesh, n_eval_samples)
    # id_tap(lambda args, _: (lambda metrics, step: wandb.log(metrics, step=step))(*args), (metrics, step))
    id_tap(lambda args, _: (lambda metrics, step: print(metrics, step))(*args), (metrics, step))


def init_experiment_logging(args, **kwargs) -> Path:
    print("Initializing experiment logging...")
    config = vars(args)
    run = wandb.init(project="pinc", entity="reproducibility-challenge", config=config, dir=REPO_ROOT, **kwargs)
    experiment_dir = Path(run.dir)  # type: ignore
    assert experiment_dir.exists()
    with (experiment_dir / "config.json").open("w+") as f:
<<<<<<< HEAD
        json.dump(config, f)
    model_save_path = experiment_dir / "saved_models"
    model_save_path.mkdir()
    print("Experiment logging initialized.")
    return model_save_path


def log_save_model(params: Params, step: int, model_save_path: Path):
    assert not any(jnp.isnan(w).any() or jnp.isnan(b).any() for w, b in params), "NaNs in parameters!"
    print(f"Saving model at step {step}...")
    save_model(params, model_save_path / f"model_{step}.npz")
    print(f"Model saved at step {step}.")
=======
        json.dump(config, f, indent=4)
    print("Experiment logging initialized.")
    return experiment_dir
>>>>>>> 5b008fe5


def scan_eval_log(
    log_model_freq: Optional[int],
    log_loss_freq: Optional[int],
    log_model: Callable,
    log_loss: Callable,
) -> Callable:
    """Decorator that starts eval logging to `body_fun` used in `jax.lax.scan`."""

    def _scan_eval_log(func: Callable) -> Callable:
        @wraps(func)
        def wrapped_log(carry: tuple, x: tuple) -> tuple:
            iter_num, *_ = x
            params, *_ = carry

            lax.cond(
                log_model_freq is not None and iter_num % log_model_freq == 0,
<<<<<<< HEAD
                log_model,
                lambda *_: None,
=======
                lambda params, iter_num: id_tap(lambda args, _: log_model(*args), (params, iter_num)),
                lambda *args: args,
>>>>>>> 5b008fe5
                params,
                iter_num,
            )
            out_carry, loss = func(carry, x)

            lax.cond(
                log_loss_freq is not None and iter_num % log_loss_freq == 0,
                lambda loss, iter_num: id_tap(lambda args, _: log_loss(*args), (loss, iter_num)),
                lambda *args: args,
                loss,
                iter_num,
            )

            return out_carry, loss

        return wrapped_log

    return _scan_eval_log


if __name__ == "__main__":
    import jax.numpy as jnp

    @scan_eval_log(
        log_model_freq=25,
        log_loss_freq=10,
        log_model=lambda params, step: print(f"Log model: {params}, step: {step}"),
        log_loss=lambda losses, step: print(f"Log step: {losses}, step: {step}"),
    )
    def scan_step(carry, x):
        return (carry[0] + 7,), x[0]

    n_steps = 100
    lax.scan(scan_step, (0,), (jnp.arange(n_steps), jnp.ones(n_steps)))<|MERGE_RESOLUTION|>--- conflicted
+++ resolved
@@ -24,16 +24,6 @@
             "loss_curl": float(loss_curl),
             "loss_area": float(loss_area),
         }
-<<<<<<< HEAD
-=======
-
-    loss = float(loss)
-    loss_sdf, loss_grad, loss_G, loss_curl, loss_area = boundary_losses + sample_losses
-
-    print(f"Losses: {loss:.4f}, {loss_sdf:.3f}, {loss_grad:.3f}, {loss_G:.3f}, {loss_curl:.3f}, {loss_area:.3f}, step: {step:4d}")
-    data = {"loss": loss, "boundary_loss": loss_terms_dict(boundary_losses), "sample_loss": loss_terms_dict(sample_losses)}
-    wandb.log(data, step=step)
->>>>>>> 5b008fe5
 
     loss = float(loss)
     loss_sdf, loss_grad, loss_G, loss_curl, loss_area = boundary_losses + sample_losses
@@ -56,12 +46,9 @@
     experiment_dir = Path(run.dir)  # type: ignore
     assert experiment_dir.exists()
     with (experiment_dir / "config.json").open("w+") as f:
-<<<<<<< HEAD
-        json.dump(config, f)
-    model_save_path = experiment_dir / "saved_models"
-    model_save_path.mkdir()
+        json.dump(config, f, indent=4)
     print("Experiment logging initialized.")
-    return model_save_path
+    return experiment_dir
 
 
 def log_save_model(params: Params, step: int, model_save_path: Path):
@@ -69,11 +56,6 @@
     print(f"Saving model at step {step}...")
     save_model(params, model_save_path / f"model_{step}.npz")
     print(f"Model saved at step {step}.")
-=======
-        json.dump(config, f, indent=4)
-    print("Experiment logging initialized.")
-    return experiment_dir
->>>>>>> 5b008fe5
 
 
 def scan_eval_log(
@@ -92,13 +74,8 @@
 
             lax.cond(
                 log_model_freq is not None and iter_num % log_model_freq == 0,
-<<<<<<< HEAD
-                log_model,
-                lambda *_: None,
-=======
                 lambda params, iter_num: id_tap(lambda args, _: log_model(*args), (params, iter_num)),
                 lambda *args: args,
->>>>>>> 5b008fe5
                 params,
                 iter_num,
             )
