from collections.abc import Callable
from pathlib import Path
from typing import NamedTuple

import jax.numpy as jnp
from jax import Array, jacfwd, nn
from jax.random import key, normal, split
from numpy import savez_compressed

Params = list[tuple[Array, Array]]


def beta_softplus(x: Array, beta: float) -> Array:
    """Compute the softplus activation function with a beta parameter."""
    return nn.softplus(x * beta) / beta


def init_layer_params(in_dim: int, out_dim: int, key: Array, last_layer: bool) -> tuple[Array, Array]:
    """Initialize the parameters of a single layer of a multi-layer perceptron using geometric initialization."""

    def create_params(w_mean: Array, w_std: Array, b_const: float) -> tuple[Array, Array]:
        return w_mean + w_std * normal(key, (out_dim, in_dim)), b_const * jnp.ones(out_dim)

    # Geometric initialization according to "SAL: Sign Agnostic Learning of Shapes From Raw Data"
    # https://github.com/matanatz/SAL/blob/master/code/model/network.py#L112
    # PINC implementation:
    # https://github.com/Yebbi/PINC/blob/main/model/network.py#L46
    # IGR implementation:
    # https://github.com/amosgropp/IGR/blob/master/code/model/network.py#L48
    if last_layer:
        # Inconsitency between SAL and PINC (factor of 2) and p in denominator
        # in SAL: 2*sqrt(pi) / sqrt(in_dim*p)
        # in PINC:  sqrt(pi) / sqrt(in_dim)
        return create_params(w_mean=jnp.sqrt(jnp.pi / in_dim), w_std=jnp.array(1e-5), b_const=-0.1)
    return create_params(w_mean=jnp.array(0), w_std=jnp.sqrt(2 / in_dim), b_const=0.0)


def init_mlp_params(dims: list[int], key: Array, skip_layers: list[int]) -> Params:
    """Initialize the parameters of a multi-layer perceptron."""
    input_dim, n_layers = dims[0], len(dims) - 1
    assert all(0 <= i < n_layers for i in skip_layers)
    in_dims = dims[:-1]
    out_dims = [dim - input_dim if i in skip_layers else dim for i, dim in enumerate(dims[1:], 1)]
    keys = split(key, n_layers)
    assert len(in_dims) == len(out_dims) == len(keys)
    return [
        init_layer_params(in_dim, out_dim, key, i == n_layers)
        for i, (in_dim, out_dim, key) in enumerate(zip(in_dims, out_dims, keys), 1)
    ]


def mlp_forward(params: Params, x: Array, activation: Callable[[Array], Array], skip_layers: list[int]) -> Array:
    """Compute the output of the multi-layer perceptron on one data point."""
    _in = x
    for i, (w, b) in enumerate(params[:-1]):
        if i in skip_layers:
            x = jnp.concatenate([x, _in]) / jnp.sqrt(2)  # sqrt(2) seems to not be explained in the paper
        x = activation(w @ x + b)
    w, b = params[-1]
    return w @ x + b


def curl_from_jacobian(jacobian: Array) -> Array:
    """Compute the curl of a vector field from its Jacobian."""
    return jnp.array([
        jacobian[2, 1] - jacobian[1, 2],
        jacobian[0, 2] - jacobian[2, 0],
        jacobian[1, 0] - jacobian[0, 1],
    ])


def compute_variables(params: Params, x: Array, activation: Callable, F: Callable, skip_layers: list[int]) -> tuple[Array, ...]:
    """Compute the sdf and auxiliary variables of the PINC model."""

    def forward_and_aux(x: Array):
        out = mlp_forward(params, x, activation, skip_layers)
        sdf, phi, phi_tilde = out[0], out[1:4], out[4:7]
        G_tilde = phi_tilde / jnp.maximum(1, jnp.linalg.norm(phi_tilde))
        return (sdf, phi, G_tilde), (sdf, G_tilde)

    # shapes: grad_sdf(3,)  jac_phi(3, 3)  jac_G_tilde(3, 3)
    (grad_sdf, jac_phi, jac_G_tilde), (sdf, G_tilde) = jacfwd(forward_and_aux, has_aux=True)(x)

    curl_phi = curl_from_jacobian(jac_phi)
    curl_phi_minus_F = curl_phi - F(x)
    G = curl_phi_minus_F / (jnp.linalg.norm(curl_phi_minus_F) + 1e-6)  # when p approaches inf

    curl_G_tilde = curl_from_jacobian(jac_G_tilde)

    return sdf, grad_sdf, G, G_tilde, curl_G_tilde


def delta_e(x: Array, epsilon: float) -> Array:
    return 1 - jnp.tanh(x / epsilon) ** 2


class StaticLossArgs(NamedTuple):
    activation: Callable[[Array], Array]
    F: Callable[[Array], Array]
    skip_layers: list[int]
    loss_weights: Array
    epsilon: float


def compute_loss(
    params: Params,
    x: Array,
    boundary: bool,
    static: StaticLossArgs,
) -> tuple[Array, Array]:
    """Compute the loss function on one data point."""
    activation, F, skip_layers, loss_weights, epsilon = static
<<<<<<< HEAD
    sdf, grad_sdf, G, G_tilde, curl_G_tilde = get_variables(params, x, activation, F, skip_layers)
=======
    sdf, grad_sdf, G, G_tilde, curl_G_tilde = compute_variables(params, x, activation, F, skip_layers)
>>>>>>> 5b008fe5
    loss_terms = jnp.array([
        jnp.abs(sdf) * boundary,  # loss function for sdf (should only be computed on the boundary)
        jnp.square(grad_sdf - G).sum(),  # loss function for grad
        jnp.square(G - G_tilde).sum(),  # loss function for G
        jnp.square(curl_G_tilde).sum(),  # loss function for curl
        delta_e(sdf, epsilon) * jnp.linalg.norm(grad_sdf),  # loss function for area
    ])
    return loss_terms @ loss_weights, loss_terms * loss_weights


def save_model(params: Params, path: Path) -> None:
    """Save model parameters to a compressed .npz file."""
    savez_compressed(path, *[jnp.concatenate([w, b[:, None]], axis=1) for w, b in params])


def load_model(path: Path) -> Params:
    """Load model parameters from a .npz file."""
    return [(w_b[:, :-1], w_b[:, -1]) for w_b in jnp.load(path, allow_pickle=False).values()]  # type: ignore


if __name__ == "__main__":
    layer_sizes = [3] + [512] * 7 + [7]
    skip_layers = [4]
    params = init_mlp_params(layer_sizes, key=key(0), skip_layers=skip_layers)
    loss_weights = jnp.array([1, 0.1, 1e-4, 1e-4, 0.1])
    x = jnp.array([0.2, 0.1, 0.3])
    out = mlp_forward(params, x, activation=nn.relu, skip_layers=skip_layers)
    print(out)
    assert out.shape == (7,)
    F = lambda x: x / 3
    static = StaticLossArgs(activation=nn.relu, F=F, skip_layers=skip_layers, loss_weights=loss_weights, epsilon=0.1)
    loss, loss_terms = compute_loss(params, x, boundary=True, static=static)
    print(loss, loss_terms)
    path = Path("test.npz")
    save_model(params, path)
    params = load_model(path)
    out_loaded = mlp_forward(params, x, activation=nn.relu, skip_layers=skip_layers)
    print(out_loaded)
    assert jnp.allclose(out, out_loaded)<|MERGE_RESOLUTION|>--- conflicted
+++ resolved
@@ -110,11 +110,7 @@
 ) -> tuple[Array, Array]:
     """Compute the loss function on one data point."""
     activation, F, skip_layers, loss_weights, epsilon = static
-<<<<<<< HEAD
-    sdf, grad_sdf, G, G_tilde, curl_G_tilde = get_variables(params, x, activation, F, skip_layers)
-=======
     sdf, grad_sdf, G, G_tilde, curl_G_tilde = compute_variables(params, x, activation, F, skip_layers)
->>>>>>> 5b008fe5
     loss_terms = jnp.array([
         jnp.abs(sdf) * boundary,  # loss function for sdf (should only be computed on the boundary)
         jnp.square(grad_sdf - G).sum(),  # loss function for grad
